--- conflicted
+++ resolved
@@ -18,27 +18,9 @@
 
 ## Installation
 
-<<<<<<< HEAD
-### Using uv (reccommended)
-
-```bash
-uv tool install enkan
-```
-
-### From PyPI
-
-```bash
-pip install enkan
-```
-
 ### From source
 
 ```bash
-=======
-### From source
-
-```bash
->>>>>>> 4399c3d1
 git clone https://github.com/yourusername/enkan.git
 cd enkan
 pip install -e .
