--- conflicted
+++ resolved
@@ -1,11 +1,7 @@
 import re
 
 # Constants
-<<<<<<< HEAD
-VERSION = "1.51"
-=======
 VERSION = "1.85-dev"
->>>>>>> e3de92bd
 TOTAL_WEIGHT = 100
 PARENT_STACK_MAX = 5
 HISTORY_QUEUE_LENGTH = 25
