--- conflicted
+++ resolved
@@ -1,11 +1,7 @@
 import re
 
 # Constants
-<<<<<<< HEAD
-VERSION = "1.41-main"
-=======
-VERSION = "1.51-dev"
->>>>>>> 1dd39973
+VERSION = "1.51"
 TOTAL_WEIGHT = 100
 PARENT_STACK_MAX = 5
 QUEUE_LENGTH_MAX = 25
