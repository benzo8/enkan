# ——— Standard library ———
import os
import sys
import random
import tkinter as tk
from itertools import accumulate
import logging
from typing import Optional

# ——— Third-party ———
import vlc

# ——— Local ———
from enkan import constants
from enkan.cache.ImageCacheManager import ImageCacheManager
from enkan.tree import Tree
from enkan.tree.TreeNode import TreeNode
from enkan.utils import utils
from enkan.utils.Defaults import Defaults, resolve_mode, parse_mode_string
from enkan.utils.Filters import Filters
from enkan.utils.myStack import Stack
from enkan.plugables.ImageProviders import ImageProviders
from enkan.tree.tree_logic import (
    apply_mode_and_recalculate,
    build_tree,
    extract_image_paths_and_weights_from_tree,
)
from enkan.mySlideshow.Gui.Gui import Gui
from enkan.mySlideshow.ZoomPan import ZoomPan
from enkan.utils.tests import print_tree

# Configure logging
logger: logging.Logger = logging.getLogger("enkan.ui")

ORIENTATION_TO_CW: dict[int, int] = {1: 0, 3: 180, 6: 90, 8: 270}
CW_TO_ORIENTATION: dict[int, int] = {
    value: key for key, value in ORIENTATION_TO_CW.items()
}


class ImageSlideshow:
    def __init__(
        self,
        root: TreeNode,
        tree: Tree,
        image_paths: list,
        cum_weights: list,
        defaults: Defaults,
        filters: Filters,
        interval: int | float | None = None,
    ) -> None:
        self.root: TreeNode = root
        self.original_tree: Tree = tree
        self.image_paths: list = image_paths
        self.cum_weights: list = cum_weights
        self.original_cum_weights: list = cum_weights
        self.original_image_paths: list = image_paths
        self.number_of_images: int = len(image_paths)
        self.current_image_index = 0
        self.subFolderStack = Stack(1)
        self.parentFolderStack = Stack(constants.PARENT_STACK_MAX)
        self.subfolder_mode = False
        self.parent_mode = False
        self.navigation_mode = "folder"
        self.navigation_node = None
        self.show_filename = False

        self.screen_width: int = root.winfo_screenwidth()
        self.screen_height: int = root.winfo_screenheight()

        self.defaults: Defaults = defaults
        self.filters: Filters = filters
        self.video_muted: bool = self.defaults.mute
        self.interval: int | float | None = interval

        self.rotation_angle: int | float = 0
        self.current_exif_orientation: int = 1

        self.root.configure(background="black")  # Set root background to black
        self.label = tk.Label(root, bg="black")  # Set label background to black
        self.label.pack()
        self.filename_label = tk.Text(
            self.root,
            bg="black",
            fg="white",
            height=1,
            wrap="none",
            bd=0,
            highlightthickness=0,
        )
        self.filename_label.config(state=tk.DISABLED)
        self.mode_label = tk.Label(self.root, bg="black", fg="white", anchor="ne")
        self.mode_dialog: object | None = None
        self._ignore_user_proportion: bool = False

        # Zoom/Pan controller (binds mouse events on the label)
        self.zoompan = ZoomPan(
            self.label,
            self.screen_width,
            self.screen_height,
            on_image_changed=self.update_filename_display,
        )

        self.root.attributes("-fullscreen", True)
        self.root.bind("<space>", self.next_image)
        self.root.bind("<Escape>", self.exit_slideshow)

        for key in ["<Left>", "<Right>"]:
            self.root.bind(key, self.navigate_image_history)
        for key in ["<Up>", "<Down>"]:
            self.root.bind(key, self.navigate_image_sequential)
        for key in ["<c>", "<w>", "<l>", "<b>"]:
            self.root.bind(key, self.select_mode)

        self.root.bind("<Control-c>", lambda e: e.widget.event_generate("<<Copy>>"))

        self.root.bind("<t>", self.toggle_navigation_mode)
        self.root.bind("<u>", self.reset_parent_mode)
        self.root.bind("<o>", self.follow_branch_up)
        self.root.bind("<p>", self.follow_branch_down)
        self.root.bind("<i>", self.step_backwards)

        self.root.bind("<r>", self.rotate_image)
        self.root.bind("<Control-r>", self.persist_rotation_to_exif)
        self.root.bind("<Delete>", self.delete_image)

        self.root.bind("<m>", self.toggle_mute)
        self.root.bind("<n>", self.toggle_filename_display)
        self.root.bind("<s>", self.toggle_subfolder_mode)
        self.root.bind("<Control-b>", self.reset_burst_cycle)
        self.root.bind("<a>", self.toggle_auto_advance)
        self.root.bind("<Control-Shift-M>", self.open_mode_dialog)
        self.root.bind("<Control-Shift-T>", self.print_tree_to_console)

        # Zoom/Pan key bindings (avoid clashing with existing navigation)
        self.root.bind(
            "=", lambda e: self.zoompan.zoom_in()
        )  # '=' key (shift+'+' also triggers)
        self.root.bind("+", lambda e: self.zoompan.zoom_in())
        self.root.bind("-", lambda e: self.zoompan.zoom_out())
        self.root.bind("0", self._reset_zoom)
        # Shift + Arrows for panning so plain arrows keep history/sequential behaviour
        self.root.bind("<Shift-Left>", lambda e: self.zoompan.pan(-80, 0))
        self.root.bind("<Shift-Right>", lambda e: self.zoompan.pan(80, 0))
        self.root.bind("<Shift-Up>", lambda e: self.zoompan.pan(0, -80))
        self.root.bind("<Shift-Down>", lambda e: self.zoompan.pan(0, 80))

        # Instantiate Classes
        self.gui = Gui(use_customtkinter=True)
        self.providers = ImageProviders()
        
        if self.defaults.is_random:
            self.set_provider("random")
        else:
            self.set_provider("weighted", cum_weights=self.cum_weights)
        self.mode, _ = resolve_mode(self.defaults.mode, min(self.defaults.mode.keys()))

        self.show_image()
        if interval:
            self.auto_advance_interval: int | float = interval
            self._schedule_next_image()
            self.auto_advance_running = True

    def _reset_zoom(self, event=None) -> None:
        self.zoompan.reset_view()

    def show_image(self, image_path: str = None, record_history: bool = True) -> None:
        # Stop existing video playback and clean up resources
        if hasattr(self, "video_player") and self.video_player:
            self.video_player.stop()
            self.video_player.release()
            self.video_player = None
        if hasattr(self, "video_frame"):
            self.video_frame.place_forget()

        image_path, image = self.manager.get_next(
            image_path, record_history=record_history
        )

        self.current_image_path: str = image_path
        self.current_image_index = self.image_paths.index(image_path)

        if image:
            self.current_exif_orientation = image.info.get("exif_orientation", 1)
            # If rotating, apply before handing to ZoomPan
            if hasattr(self, "rotation_angle") and self.rotation_angle:
                image = image.rotate(self.rotation_angle, expand=True)
            # Provide full-resolution image to ZoomPan, which will fit & manage viewport
            self.zoompan.set_image(image)
            self.label.pack()
        else:
            self.current_exif_orientation = 1
            # Clear any existing image from label
            self.label.config(image="")
            self.label.image = None
            self.zoompan.orig_image = None  # disable zoom state while video plays
            self.label.pack()

            if not hasattr(self, "video_frame"):
                self.video_frame = tk.Frame(self.root, bg="black")

            self.video_frame.place(
                x=0, y=0, width=self.screen_width, height=self.screen_height
            )

            if not hasattr(self, "vlc_instance"):
                self.vlc_instance = vlc.Instance("--no-video-title-show", "--quiet")

            media = self.vlc_instance.media_new(image_path)
            media.get_mrl()  # Ensure it's fully initialised

            self.video_player = self.vlc_instance.media_player_new()
            self.video_player.set_media(media)
            self.video_player.audio_set_mute(self.video_muted)

            window_id: int = self.video_frame.winfo_id()
            if sys.platform.startswith("win"):
                self.video_player.set_hwnd(window_id)
            elif sys.platform.startswith("linux"):
                self.video_player.set_xwindow(window_id)
            elif sys.platform == "darwin":
                self.video_player.set_nsobject(window_id)
            else:
                raise RuntimeError(f"Unsupported platform: {sys.platform}")

            self.video_player.play()
            self.root.after(500, self._check_video_ended)

        self.filename_label.tkraise()
        self.mode_label.tkraise()
        self.update_filename_display()

    def next_image(self, event=None) -> None:
        if self.rotation_angle != 0:
            self.rotation_angle = 0
        self.show_image()
        self.reset_auto_advance()

    def update_slide_show(self, image_paths: list, cum_weights: list) -> None:
        """Updates the slideshow with the new set of images and weights."""
        self.image_paths = image_paths
        self.cum_weights = cum_weights
        self.number_of_images = len(image_paths)
        self.current_image_index: int = self.safe_current_image_index(image_paths)
        self.manager: ImageCacheManager = self.providers.reset_manager(
            image_paths=image_paths,
            provider_name=self.providers.get_current_provider_name(),
            cum_weights=self.cum_weights,
            index=self.current_image_index,
        )
        self.show_image(self.image_paths[self.current_image_index])

    # --- Utility Methods ---

    def _check_video_ended(self) -> None:
        if not self.video_player:
            return

        length = self.video_player.get_length()
        time = self.video_player.get_time()

        if length > 0 and time >= length - 200:  # Account for buffering etc.
            self.video_player.stop()
            self.video_player.play()
            return

        self.root.after(500, self._check_video_ended)

        # --- Dynamic mode adjustment ---

    def set_provider(self, provider_name: str, **provider_kwargs) -> None:
        # Easily switch to any provider by name/key
        self.current_provider: str = provider_name
        provider_kwargs.setdefault("index", self.current_image_index)
        self.manager: ImageCacheManager = self.providers.select_manager(
            image_paths=self.image_paths,
            provider_name=provider_name,
            background_preload=self.defaults.background,
            **provider_kwargs,
        )
        self.update_filename_display()

    def find_node_for_image(self, image_path: str) -> TreeNode:
        # First: specific image mapping
        node: TreeNode = self.original_tree.virtual_image_lookup.get(image_path)
        if node:
            return node
        # Fallback: directory-based
        return self.original_tree.find_node(
            os.path.dirname(image_path), self.original_tree.path_lookup
        )

    def safe_current_image_index(self, image_paths: list) -> int:
        number_of_images: int = len(image_paths)
        try:
            current_image_index: int = self.image_paths.index(self.current_image_path)
        except ValueError:
            current_image_index: int = random.randint(0, number_of_images - 1)

        return current_image_index

    def traverse_directory(self, new_path=None, navigation_node=None) -> None:
        """Set up for a new directory and create an updated slideshow."""
        if navigation_node:
            new_image_paths, new_weights = extract_image_paths_and_weights_from_tree(
                tree=self.original_tree, start_node=navigation_node
            )
        elif os.path.isdir(new_path):
            parent_image_dirs = {
                new_path: {
                    "weight_modifier": 100,
                    "is_percentage": True,
                    "proportion": None,
                }
            }
            parent_tree: Tree.Tree = build_tree(
                self.defaults, self.filters, parent_image_dirs, None
            )
            new_image_paths, new_weights = extract_image_paths_and_weights_from_tree(
                parent_tree
            )
        else:
            logger.debug("No valid directory found.")
        new_cum_weights: list[float] = list(accumulate(new_weights))
        self.update_slide_show(new_image_paths, new_cum_weights)

    # --- Dynamic Mode Methods ---

    def _handle_mode_apply(self, mode_str: str, ignore_user: bool) -> Optional[str]:
        mode_dict = parse_mode_string(mode_str)
        if not mode_dict:
            raise ValueError("Unable to parse mode string.")
        self._ignore_user_proportion = ignore_user
        self.defaults.set_global_defaults(mode=mode_dict)
        self._recalculate_slideshow(ignore_user=ignore_user)
        return self.original_tree.current_mode_string() or mode_str

    def _handle_mode_reset(self) -> Optional[str]:
        if not self.original_tree.built_mode:
            raise ValueError("Tree does not have a recorded original mode.")
        return (
            self.original_tree.built_mode_string
            or self.original_tree.current_mode_string()
        )

    def _recalculate_slideshow(self, ignore_user: bool) -> None:
        images, _, cum_weights = apply_mode_and_recalculate(
            self.original_tree, self.defaults, ignore_user_proportion=ignore_user
        )
        self.original_image_paths = images[:]
        self.original_cum_weights = cum_weights[:]
        self.update_slide_show(images, cum_weights)
        mode_dict = self.defaults.mode or {}
        if mode_dict:
            lowest = min(mode_dict.keys())
            self.mode, _ = resolve_mode(mode_dict, lowest)
        else:
            self.mode = None
        self.update_filename_display()

    def _on_dialog_closed(self, _event=None) -> None:
        self.mode_dialog = None

    def open_mode_dialog(self, event=None) -> None:
        if self.mode_dialog:
            try:
                self.mode_dialog.top.lift()
                return
            except tk.TclError:
                self.mode_dialog = None

        current_mode = self.original_tree.current_mode_string() or ""
        dialog = self.gui.create_mode_adjust_dialog(
            parent=self.root,
            current_mode=current_mode,
            on_apply=self._handle_mode_apply,
            on_reset=self._handle_mode_reset,
            ignore_default=self._ignore_user_proportion,
        )
        dialog.top.bind("<Destroy>", self._on_dialog_closed)
        self.mode_dialog = dialog

    # --- Auto Advance Methods ---

    def _schedule_next_image(self) -> None:
        if getattr(self, "auto_advance_id", None) is not None:
            self.root.after_cancel(self.auto_advance_id)
        self.auto_advance_id = self.root.after(
            self.auto_advance_interval, self._advance_image
        )
        self.auto_advance_running = True

    def _advance_image(self) -> None:
        self.show_image()
        self._schedule_next_image()

    def toggle_auto_advance(self, event=None, interval=None) -> None:
        """
        Toggle the automatic slideshow on/off.
        If enabling, optionally provide a new interval (ms).
        """
        if getattr(self, "auto_advance_running", False):
            if getattr(self, "auto_advance_id", None) is not None:
                self.root.after_cancel(self.auto_advance_id)
            self.auto_advance_id = None
            self.auto_advance_running = False
            logger.debug("Auto-advance stopped.")
        else:
            if interval is not None:
                self.auto_advance_interval = interval
            if not hasattr(self, "auto_advance_interval"):
                self.auto_advance_interval = 5000
            self._schedule_next_image()
            self.auto_advance_running = True
            logger.debug("Auto-advance started (%s ms).", self.auto_advance_interval)

        self.update_filename_display()

    def reset_auto_advance(self) -> None:
        if getattr(self, "auto_advance_running", False):
            self._schedule_next_image()

    # -- Keyboard Hooks ---

    def _confirm_action(self, title: str, message: str) -> bool:
        return bool(self.gui.messagebox(title=title, message=message, type_="yesno"))
<<<<<<< HEAD

    def _show_error(self, title: str, message: str) -> None:
        self.gui.messagebox(title, message, icon="error")

=======

    def _show_error(self, title: str, message: str) -> None:
        self.gui.messagebox(title, message, icon="error")

>>>>>>> 4399c3d1
    def _show_warning(self, title: str, message: str) -> None:
        self.gui.messagebox(title, message, icon="warning")

    def _write_exif_orientation(self, image_path: str) -> int | None:
        from PIL import Image

        orientation_tag: int = 0x0112
        rotation_cw: int = (-self.rotation_angle) % 360
        if rotation_cw % 90 != 0:
            logger.error(
                "EXIF update aborted: rotation %s deg is not a multiple of 90 for %s.",
                self.rotation_angle,
                image_path,
            )
            return None

        with Image.open(image_path) as img:
            exif = img.getexif()
            if exif is None:
                if hasattr(Image, "Exif"):
                    exif = Image.Exif()
                else:
                    logger.warning(
                        "EXIF update skipped for %s: Pillow build lacks Exif support.",
                        image_path,
                    )
                    return None
            if not hasattr(exif, "tobytes"):
                logger.warning(
                    "EXIF update skipped for %s: Pillow Exif object has no tobytes().",
                    image_path,
                )
                return None
            current_orientation: int = exif.get(orientation_tag, 1)
            base_cw: int = ORIENTATION_TO_CW.get(current_orientation, 0)
            new_cw: int = (base_cw + rotation_cw) % 360
            new_orientation: int = CW_TO_ORIENTATION.get(new_cw, 1)
            exif[orientation_tag] = new_orientation
            exif_bytes = exif.tobytes() if hasattr(exif, "tobytes") else None
            save_kwargs = {"exif": exif_bytes} if exif_bytes else {}
            try:
                img.save(image_path, **save_kwargs)
            except PermissionError as err:
                logger.warning(
                    "EXIF update failed (permission) for %s: %s", image_path, err
                )
                self._show_warning(
                    "Permission Denied",
                    "Could not save the updated rotation because access was denied.",
                )
                return None
            except OSError as err:
                logger.warning("EXIF update failed for %s: %s", image_path, err)
                self._show_warning(
                    "Save Failed",
                    "Could not write the updated rotation to this file.",
                )
                return None

        return new_orientation

    def delete_image(self, event=None) -> None:
        if self.current_image_path:
            confirm: bool = self._confirm_action(
                "Delete Image",
                f"Are you sure you want to delete {self.current_image_path}?",
            )
            if confirm:
                # Stop and release video player if a video is playing
                if hasattr(self, "video_player") and self.video_player:
                    self.video_player.stop()
                    self.video_player.release()
                    self.video_player = None
                if hasattr(self, "video_frame"):
                    self.video_frame.place_forget()
                try:
                    os.remove(self.current_image_path)
                    index = self.image_paths.index(self.current_image_path)
                    self.image_paths.pop(index)
                    self.cum_weights.pop(index)
                    self.manager.history_manager.remove(self.current_image_path)
                    self.update_slide_show(
                        image_paths=self.image_paths, cum_weights=self.cum_weights
                    )
                except Exception as e:
                    self._show_error("Error", f"Could not delete the image: {e}")
<<<<<<< HEAD

    def persist_rotation_to_exif(self, event=None) -> None:
        if not self.current_image_path or not utils.is_imagefile(
                    self.current_image_path
=======

    def navigate_image_history(self, event=None) -> None:
        match event.keysym:
            case "Left":
                image_path, image_obj = self.manager.back()
            case "Right":
                image_path, image_obj = self.manager.forward()
        if image_path:
            if self.rotation_angle != 0:
                self.rotation_angle = 0
            self.show_image(image_path, record_history=False)
            self.reset_auto_advance()

    def navigate_image_sequential(self, event=None) -> None:
        try:
            match event.keysym:
                case "Up":
                    image_path = self.image_paths[self.current_image_index + 1]
                case "Down":
                    image_path = self.image_paths[self.current_image_index - 1]
            if self.rotation_angle != 0:
                self.rotation_angle = 0
            self.show_image(image_path)
            self.reset_auto_advance()
        except IndexError:
            logger.debug(
                "navigate_image_sequential: Index out of range for image_paths."
            )

    def persist_rotation_to_exif(self, event=None) -> None:
        if not self.current_image_path or not utils.is_imagefile(
            self.current_image_path
>>>>>>> 4399c3d1
        ):
            return
        if utils.is_videofile(self.current_image_path):
            return
        if self.rotation_angle % 360 == 0:
            return

        confirm: bool = self._confirm_action(
            "Update Rotation",
            "Apply the current rotation to this image's EXIF orientation?",
        )
        if not confirm:
<<<<<<< HEAD
                    return
=======
            return
>>>>>>> 4399c3d1
        try:
            new_orientation: int = self._write_exif_orientation(self.current_image_path)
            if new_orientation is None:
                return
        except Exception as exc:
            logger.error(
                "Failed to update EXIF orientation for %s",
                self.current_image_path,
                exc_info=exc,
            )
            self._show_error(
                "Error", f"Could not update the image rotation metadata: {exc}"
            )
            return

        self.manager.invalidate(self.current_image_path)
        self.rotation_angle = 0
        self.current_exif_orientation = new_orientation
        self.show_image(self.current_image_path, record_history=False)

    def print_tree_to_console(self, event=None) -> None:
        print_tree(self.defaults, self.original_tree.root, max_depth=9999)

    def reset_burst_cycle(self, event=None) -> None:
        """Reset the current burst queue when running the burst provider."""
        if self.providers.get_current_provider_name() != "burst":
            return
        if not getattr(self, "manager", None):
            return
        if self.manager.reset_provider():
            logger.debug("Burst cycle reset on demand.")
            self.next_image()
        else:
            logger.debug("Burst reset requested but provider lacks reset hook.")

    def subfolder_mode_on(self) -> None:
        match self.navigation_mode:
            case "folder":
                folder: str = os.path.dirname(self.current_image_path)
                self.subFolderStack.push(folder, self.image_paths, self.cum_weights)
                temp_image_paths: list[str] = utils.images_from_path(
                    os.path.dirname(self.current_image_path),
                    tree=self.original_tree,
                )
                temp_weights: list[int] = [1] * len(temp_image_paths)
                self.subfolder_mode = True
            case "branch":
                node: TreeNode = self.find_node_for_image(self.current_image_path)
                if not node:
                    logger.debug(
                        "subfolder_mode_on: No valid node found for current image."
                    )
                    return
                self.subFolderStack.push(node.name, self.image_paths, self.cum_weights)
                temp_image_paths, temp_weights = (
                    extract_image_paths_and_weights_from_tree(
                        tree=self.original_tree, start_node=node
                    )
                )
                self.subfolder_mode = True

        temp_cum_weights: list[int] = list(accumulate(temp_weights))
        self.update_slide_show(
            image_paths=temp_image_paths, cum_weights=temp_cum_weights
        )

    def subfolder_mode_off(self) -> None:
        _, self.image_paths, self.cum_weights = self.subFolderStack.pop()
        self.number_of_images = len(self.image_paths)
        self.subfolder_mode = False
        self.update_slide_show(
            image_paths=self.image_paths, cum_weights=self.cum_weights
        )

    def select_mode(self, event=None) -> None:
        match event.char.upper():
            case "C":
                self.set_provider("random")
            case "L":
                self.set_provider("sequential", index=self.current_image_index + 1)
            case "W":
                self.set_provider("weighted", cum_weights=self.cum_weights)
            case "B":
                self.set_provider(
                    "burst",
                    cum_weights=self.cum_weights,
                    burst_size=5,
                    index=self.current_image_index,
                )

    def toggle_mute(self, event=None) -> None:
        if hasattr(self, "video_player") and self.video_player:
            current_mute: bool = self.video_player.audio_get_mute()
            new_mute: bool = not current_mute
            self.video_player.audio_set_mute(new_mute)
            self.video_muted = new_mute

    def toggle_subfolder_mode(self, event=None) -> None:
        if not self.subfolder_mode:
            self.subfolder_mode_on()
        else:
            self.subfolder_mode_off()
        self.show_image(self.current_image_path)

    def toggle_navigation_mode(self, event=None) -> None:
        match self.navigation_mode:
            case "branch":
                self.navigation_node = None
                self.navigation_mode = "folder"
            case "folder":
                self.navigation_node: TreeNode = self.find_node_for_image(
                    self.current_image_path
                )
                if self.navigation_node:
                    self.navigation_mode = "branch"
                else:
                    (
                        logger.warning(
                            "Cannot change mode - %s not in tree",
                            self.current_image_path,
                        ),
                    )
                    return
        self.reset_parent_mode()
        self.update_filename_display()

    # -- Parent Mode Navigation ---

    def follow_branch_up(self, event=None) -> None:
        if self.subfolder_mode:
            self.subfolder_mode = False
            self.show_image(self.current_image_path)
            return
        self.navigate_up()

    def navigate_up(self) -> None:
        if self.parentFolderStack.is_full() or not self.parent_mode:
            logger.warning("Cannot navigate up - Stack is full or not in parent mode.")
            return

        current_path: str = os.path.dirname(self.current_image_path)
        current_top = self.parentFolderStack.read_top()
        child_path = None

        if self.navigation_mode == "folder":
            if utils.contains_subdirectory(current_top):
                current_path_level: int = utils.level_of(current_top)
                child_level: int = current_path_level + 1
                child_path: str = utils.truncate_path(current_path, child_level)

                if child_path == self.parentFolderStack.read_top(2):
                    self.step_backwards()
                    return
                elif not utils.contains_subdirectory(child_path):
                    self.toggle_subfolder_mode()
                else:
                    self.parentFolderStack.push(
                        child_path, self.image_paths, self.cum_weights
                    )
            else:
                logger.warning("No valid child directory found.")
        elif self.navigation_mode == "branch":
            current_path_node = self.original_tree.find_node(
                current_path, self.original_tree.path_lookup
            )
            path: list = []
            node: TreeNode = current_path_node
            while node and node != self.navigation_node:
                path.append(node)
                node = node.parent

            if node != self.navigation_node:
                logger.warning("No valid child node found in the branch.")
                return

            path.reverse()
            self.navigation_node = path[0] if path else self.navigation_node

        self.traverse_directory(child_path, self.navigation_node)

    def follow_branch_down(self, event=None) -> None:
        if self.subfolder_mode:
            self.toggle_subfolder_mode()
            return
        if self.parentFolderStack.is_full():
            logger.warning("Cannot navigate down - Stack is full.")
        else:
            self.navigate_down()

    def navigate_down(self) -> None:
        parent_path = None

        match (self.navigation_mode, self.parent_mode):
            case ("folder", False):
                current_path: str = os.path.dirname(self.current_image_path)
                current_path_level: int = utils.level_of(current_path)
                for i in range(current_path_level - 1, 1, -1):
                    parent_level: int = i
                    parent_path: str = utils.truncate_path(current_path, parent_level)
                    if utils.contains_subdirectory(
                        parent_path
                    ) > 1 or utils.contains_files(parent_path):
                        break
                self.parentFolderStack.push(
                    parent_path, self.image_paths, self.cum_weights
                )
            case ("folder", True):
                previous_path = self.parentFolderStack.read_top()
                parent_level = utils.level_of(previous_path) - 1
                parent_path = utils.truncate_path(previous_path, parent_level)
                if parent_path == self.parentFolderStack.read_top(2):
                    self.step_backwards()
                    return
                self.parentFolderStack.push(
                    parent_path, self.image_paths, self.cum_weights
                )
            case ("branch", False):
                self.navigation_node = self.find_node_for_image(
                    self.current_image_path
                ).parent
            case ("branch", True):
                self.navigation_node = self.navigation_node.parent

        self.parent_mode = True
        self.traverse_directory(parent_path, self.navigation_node)

    def step_backwards(self) -> None:
        if self.parentFolderStack.is_empty():
            logger.warning("Cannot step back - Stack is empty.")
            return
        _, images, cum_weights = self.parentFolderStack.pop()
        self.update_slide_show(images, cum_weights)

    def reset_parent_mode(self, event=None) -> None:
        self.parent_mode = False
        self.subfolder_mode = False
        self.parentFolderStack.clear()
        self.subFolderStack.clear()
        self.image_paths = self.original_image_paths[:]
        self.cum_weights = self.original_cum_weights[:]
        self.update_slide_show(self.image_paths, self.cum_weights)
        self.show_image(self.image_paths[self.current_image_index])
        logger.debug("Parent mode reset and modes updated.")

    # --- Filename and Mode Display Methods ---

    def _format_rotation_display(self) -> str:
        exif_angle: int = ORIENTATION_TO_CW.get(self.current_exif_orientation, 0)
        manual_delta: int = (-self.rotation_angle) % 360
        if manual_delta:
            total_angle: int = (exif_angle + manual_delta) % 360
            return f"{total_angle}°"
        if exif_angle:
            return f"{exif_angle}° [EXIF]"
        return "0°"

    def toggle_filename_display(self, event=None) -> None:
        self.show_filename: bool = not self.show_filename
        self.update_filename_display()

    def update_filename_display(self) -> None:
        if self.show_filename:
            fixed_colour = None
            fixed_path = None
            self.filename_label.config(state=tk.NORMAL)
            self.filename_label.delete("1.0", tk.END)
            label_path: str = self.current_image_path
            if self.navigation_mode == "branch":
                label_path = os.path.join(
                    self.find_node_for_image(self.current_image_path).name,
                    os.path.basename(self.current_image_path),
                )

            match (self.navigation_mode, self.parent_mode, self.subfolder_mode):
                case ("folder", True, False):
                    fixed_path: str = self.parentFolderStack.read_top()
                    fixed_colour = "gold"
                case ("folder", _, True):
                    fixed_path = self.subFolderStack.read_top()
                    fixed_colour = "tomato"
                case ("branch", True, False):
                    fixed_path = self.navigation_node.name
                    fixed_colour = "lightgreen"
                case ("branch", _, True):
                    fixed_path = self.original_tree.find_node(
                        self.subFolderStack.read_top(), self.original_tree.node_lookup
                    ).name
                    fixed_colour = "tomato"

            if fixed_colour:
                if label_path.startswith(fixed_path):
                    fixed_portion: str = fixed_path
                    remaining_portion: str = label_path[len(fixed_path) :]
                else:
                    fixed_portion = ""
                    remaining_portion = label_path

                self.filename_label.insert(tk.END, fixed_portion, "fixed")
                self.filename_label.insert(tk.END, remaining_portion, "normal")
            else:
                self.filename_label.insert(tk.END, label_path, "normal")
                fixed_colour = "white"

            rotation_text: str = self._format_rotation_display()
            zoom_percent: int = (
                self.zoompan.get_zoom_percent()
                if hasattr(self, "zoompan") and self.zoompan
                else 100
            )
            meta_text: str = f" ({rotation_text}, {zoom_percent}%)"
            self.filename_label.insert(tk.END, meta_text, "meta")

            self.filename_label.tag_configure("fixed", foreground=fixed_colour)
            self.filename_label.tag_configure("normal", foreground="white")
            self.filename_label.tag_configure("meta", foreground="white")
            self.filename_label.place(x=0, y=0)
            full_label_text: str = self.filename_label.get("1.0", "end-1c")
            self.filename_label.config(
                height=1, width=len(full_label_text) + 10, bg="black"
            )
            self.filename_label.config(state=tk.DISABLED)

            mode_text: str = (
                self.providers.get_current_provider_name()[0:3].upper()
                if self.mode
                else "-"
            )
            if self.subfolder_mode:
                mode_text += " SUB"
                count: int = len(self.image_paths)
                idx: int = self.image_paths.index(self.current_image_path) + 1
                mode_text = f"({idx}/{count}) {mode_text}"
            elif self.parent_mode:
                mode_text += f" P{self.parentFolderStack.len()}"
                count = len(self.image_paths)
                idx = self.image_paths.index(self.current_image_path) + 1
                mode_text = f"({idx}/{count}) {mode_text}"
            else:
                mode_text = f"({self.current_image_index + 1}/{self.number_of_images}) {mode_text}"

            display_text: str = mode_text
            if (
                hasattr(self, "auto_advance_running")
                and self.auto_advance_running
                and hasattr(self, "auto_advance_interval")
                and self.auto_advance_interval > 0
            ):
                display_text = f"AUTO ({self.auto_advance_interval}ms)   {mode_text}"

            self.mode_label.config(
                text=display_text,
                fg="white",
            )
            self.mode_label.place(x=self.root.winfo_screenwidth(), y=0, anchor="ne")
        else:
            self.filename_label.place_forget()
            self.mode_label.place_forget()
        self.root.update_idletasks()

    # --- Image Manipulation Methods ---

    def rotate_image(self, event=None) -> None:
        self.rotation_angle = (self.rotation_angle - 90) % 360
        self.show_image(self.current_image_path)

    # --- Exit Method ---

    def exit_slideshow(self, event=None) -> None:
        self.manager.lru_cache.clear()
        self.manager.preload_queue.clear()
        if hasattr(self, "video_player") and self.video_player:
            self.video_player.stop()
            self.video_player.release()
            self.video_player = None
        if hasattr(self, "vlc_instance") and self.vlc_instance:
            self.vlc_instance.release()
            self.vlc_instance = None
        if hasattr(self, "video_frame"):
            self.video_frame.destroy()
        self.root.destroy()<|MERGE_RESOLUTION|>--- conflicted
+++ resolved
@@ -6,6 +6,7 @@
 from itertools import accumulate
 import logging
 from typing import Optional
+from typing import Optional
 
 # ——— Third-party ———
 import vlc
@@ -17,10 +18,12 @@
 from enkan.tree.TreeNode import TreeNode
 from enkan.utils import utils
 from enkan.utils.Defaults import Defaults, resolve_mode, parse_mode_string
+from enkan.utils.Defaults import Defaults, resolve_mode, parse_mode_string
 from enkan.utils.Filters import Filters
 from enkan.utils.myStack import Stack
 from enkan.plugables.ImageProviders import ImageProviders
 from enkan.tree.tree_logic import (
+    apply_mode_and_recalculate,
     apply_mode_and_recalculate,
     build_tree,
     extract_image_paths_and_weights_from_tree,
@@ -28,11 +31,17 @@
 from enkan.mySlideshow.Gui.Gui import Gui
 from enkan.mySlideshow.ZoomPan import ZoomPan
 from enkan.utils.tests import print_tree
+from enkan.mySlideshow.Gui.Gui import Gui
+from enkan.mySlideshow.ZoomPan import ZoomPan
+from enkan.utils.tests import print_tree
 
 # Configure logging
 logger: logging.Logger = logging.getLogger("enkan.ui")
 
 ORIENTATION_TO_CW: dict[int, int] = {1: 0, 3: 180, 6: 90, 8: 270}
+CW_TO_ORIENTATION: dict[int, int] = {
+    value: key for key, value in ORIENTATION_TO_CW.items()
+}
 CW_TO_ORIENTATION: dict[int, int] = {
     value: key for key, value in ORIENTATION_TO_CW.items()
 }
@@ -92,6 +101,8 @@
         self.mode_label = tk.Label(self.root, bg="black", fg="white", anchor="ne")
         self.mode_dialog: object | None = None
         self._ignore_user_proportion: bool = False
+        self.mode_dialog: object | None = None
+        self._ignore_user_proportion: bool = False
 
         # Zoom/Pan controller (binds mouse events on the label)
         self.zoompan = ZoomPan(
@@ -129,6 +140,8 @@
         self.root.bind("<s>", self.toggle_subfolder_mode)
         self.root.bind("<Control-b>", self.reset_burst_cycle)
         self.root.bind("<a>", self.toggle_auto_advance)
+        self.root.bind("<Control-Shift-M>", self.open_mode_dialog)
+        self.root.bind("<Control-Shift-T>", self.print_tree_to_console)
         self.root.bind("<Control-Shift-M>", self.open_mode_dialog)
         self.root.bind("<Control-Shift-T>", self.print_tree_to_console)
 
@@ -147,7 +160,10 @@
 
         # Instantiate Classes
         self.gui = Gui(use_customtkinter=True)
+        # Instantiate Classes
+        self.gui = Gui(use_customtkinter=True)
         self.providers = ImageProviders()
+        
         
         if self.defaults.is_random:
             self.set_provider("random")
@@ -315,6 +331,7 @@
             }
             parent_tree: Tree.Tree = build_tree(
                 self.defaults, self.filters, parent_image_dirs, None
+                self.defaults, self.filters, parent_image_dirs, None
             )
             new_image_paths, new_weights = extract_image_paths_and_weights_from_tree(
                 parent_tree
@@ -324,6 +341,61 @@
         new_cum_weights: list[float] = list(accumulate(new_weights))
         self.update_slide_show(new_image_paths, new_cum_weights)
 
+    # --- Dynamic Mode Methods ---
+
+    def _handle_mode_apply(self, mode_str: str, ignore_user: bool) -> Optional[str]:
+        mode_dict = parse_mode_string(mode_str)
+        if not mode_dict:
+            raise ValueError("Unable to parse mode string.")
+        self._ignore_user_proportion = ignore_user
+        self.defaults.set_global_defaults(mode=mode_dict)
+        self._recalculate_slideshow(ignore_user=ignore_user)
+        return self.original_tree.current_mode_string() or mode_str
+
+    def _handle_mode_reset(self) -> Optional[str]:
+        if not self.original_tree.built_mode:
+            raise ValueError("Tree does not have a recorded original mode.")
+        return (
+            self.original_tree.built_mode_string
+            or self.original_tree.current_mode_string()
+        )
+
+    def _recalculate_slideshow(self, ignore_user: bool) -> None:
+        images, _, cum_weights = apply_mode_and_recalculate(
+            self.original_tree, self.defaults, ignore_user_proportion=ignore_user
+        )
+        self.original_image_paths = images[:]
+        self.original_cum_weights = cum_weights[:]
+        self.update_slide_show(images, cum_weights)
+        mode_dict = self.defaults.mode or {}
+        if mode_dict:
+            lowest = min(mode_dict.keys())
+            self.mode, _ = resolve_mode(mode_dict, lowest)
+        else:
+            self.mode = None
+        self.update_filename_display()
+
+    def _on_dialog_closed(self, _event=None) -> None:
+        self.mode_dialog = None
+
+    def open_mode_dialog(self, event=None) -> None:
+        if self.mode_dialog:
+            try:
+                self.mode_dialog.top.lift()
+                return
+            except tk.TclError:
+                self.mode_dialog = None
+
+        current_mode = self.original_tree.current_mode_string() or ""
+        dialog = self.gui.create_mode_adjust_dialog(
+            parent=self.root,
+            current_mode=current_mode,
+            on_apply=self._handle_mode_apply,
+            on_reset=self._handle_mode_reset,
+            ignore_default=self._ignore_user_proportion,
+        )
+        dialog.top.bind("<Destroy>", self._on_dialog_closed)
+        self.mode_dialog = dialog
     # --- Dynamic Mode Methods ---
 
     def _handle_mode_apply(self, mode_str: str, ignore_user: bool) -> Optional[str]:
@@ -424,17 +496,16 @@
 
     def _confirm_action(self, title: str, message: str) -> bool:
         return bool(self.gui.messagebox(title=title, message=message, type_="yesno"))
-<<<<<<< HEAD
 
     def _show_error(self, title: str, message: str) -> None:
         self.gui.messagebox(title, message, icon="error")
-
-=======
+        return bool(self.gui.messagebox(title=title, message=message, type_="yesno"))
 
     def _show_error(self, title: str, message: str) -> None:
         self.gui.messagebox(title, message, icon="error")
 
->>>>>>> 4399c3d1
+    def _show_warning(self, title: str, message: str) -> None:
+        self.gui.messagebox(title, message, icon="warning")
     def _show_warning(self, title: str, message: str) -> None:
         self.gui.messagebox(title, message, icon="warning")
 
@@ -482,12 +553,14 @@
                     "EXIF update failed (permission) for %s: %s", image_path, err
                 )
                 self._show_warning(
+                self._show_warning(
                     "Permission Denied",
                     "Could not save the updated rotation because access was denied.",
                 )
                 return None
             except OSError as err:
                 logger.warning("EXIF update failed for %s: %s", image_path, err)
+                self._show_warning(
                 self._show_warning(
                     "Save Failed",
                     "Could not write the updated rotation to this file.",
@@ -521,45 +594,10 @@
                     )
                 except Exception as e:
                     self._show_error("Error", f"Could not delete the image: {e}")
-<<<<<<< HEAD
 
     def persist_rotation_to_exif(self, event=None) -> None:
         if not self.current_image_path or not utils.is_imagefile(
                     self.current_image_path
-=======
-
-    def navigate_image_history(self, event=None) -> None:
-        match event.keysym:
-            case "Left":
-                image_path, image_obj = self.manager.back()
-            case "Right":
-                image_path, image_obj = self.manager.forward()
-        if image_path:
-            if self.rotation_angle != 0:
-                self.rotation_angle = 0
-            self.show_image(image_path, record_history=False)
-            self.reset_auto_advance()
-
-    def navigate_image_sequential(self, event=None) -> None:
-        try:
-            match event.keysym:
-                case "Up":
-                    image_path = self.image_paths[self.current_image_index + 1]
-                case "Down":
-                    image_path = self.image_paths[self.current_image_index - 1]
-            if self.rotation_angle != 0:
-                self.rotation_angle = 0
-            self.show_image(image_path)
-            self.reset_auto_advance()
-        except IndexError:
-            logger.debug(
-                "navigate_image_sequential: Index out of range for image_paths."
-            )
-
-    def persist_rotation_to_exif(self, event=None) -> None:
-        if not self.current_image_path or not utils.is_imagefile(
-            self.current_image_path
->>>>>>> 4399c3d1
         ):
             return
         if utils.is_videofile(self.current_image_path):
@@ -572,11 +610,7 @@
             "Apply the current rotation to this image's EXIF orientation?",
         )
         if not confirm:
-<<<<<<< HEAD
                     return
-=======
-            return
->>>>>>> 4399c3d1
         try:
             new_orientation: int = self._write_exif_orientation(self.current_image_path)
             if new_orientation is None:
@@ -613,6 +647,7 @@
             logger.debug("Burst reset requested but provider lacks reset hook.")
 
     def subfolder_mode_on(self) -> None:
+        match self.navigation_mode:
         match self.navigation_mode:
             case "folder":
                 folder: str = os.path.dirname(self.current_image_path)
@@ -677,6 +712,16 @@
     def toggle_subfolder_mode(self, event=None) -> None:
         if not self.subfolder_mode:
             self.subfolder_mode_on()
+    def toggle_mute(self, event=None) -> None:
+        if hasattr(self, "video_player") and self.video_player:
+            current_mute: bool = self.video_player.audio_get_mute()
+            new_mute: bool = not current_mute
+            self.video_player.audio_set_mute(new_mute)
+            self.video_muted = new_mute
+
+    def toggle_subfolder_mode(self, event=None) -> None:
+        if not self.subfolder_mode:
+            self.subfolder_mode_on()
         else:
             self.subfolder_mode_off()
         self.show_image(self.current_image_path)
@@ -702,8 +747,39 @@
                     return
         self.reset_parent_mode()
         self.update_filename_display()
+            self.subfolder_mode_off()
+        self.show_image(self.current_image_path)
+
+    def toggle_navigation_mode(self, event=None) -> None:
+        match self.navigation_mode:
+            case "branch":
+                self.navigation_node = None
+                self.navigation_mode = "folder"
+            case "folder":
+                self.navigation_node: TreeNode = self.find_node_for_image(
+                    self.current_image_path
+                )
+                if self.navigation_node:
+                    self.navigation_mode = "branch"
+                else:
+                    (
+                        logger.warning(
+                            "Cannot change mode - %s not in tree",
+                            self.current_image_path,
+                        ),
+                    )
+                    return
+        self.reset_parent_mode()
+        self.update_filename_display()
 
     # -- Parent Mode Navigation ---
+
+    def follow_branch_up(self, event=None) -> None:
+        if self.subfolder_mode:
+            self.subfolder_mode = False
+            self.show_image(self.current_image_path)
+            return
+        self.navigate_up()
 
     def follow_branch_up(self, event=None) -> None:
         if self.subfolder_mode:
@@ -756,6 +832,15 @@
             self.navigation_node = path[0] if path else self.navigation_node
 
         self.traverse_directory(child_path, self.navigation_node)
+
+    def follow_branch_down(self, event=None) -> None:
+        if self.subfolder_mode:
+            self.toggle_subfolder_mode()
+            return
+        if self.parentFolderStack.is_full():
+            logger.warning("Cannot navigate down - Stack is full.")
+        else:
+            self.navigate_down()
 
     def follow_branch_down(self, event=None) -> None:
         if self.subfolder_mode:
